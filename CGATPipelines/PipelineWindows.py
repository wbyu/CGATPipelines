import os
import re
import collections
import pandas
from math import log
import numpy as np
import numpy.ma as ma
import random
<<<<<<< HEAD
import itertools
=======
from scipy.stats.mstats import gmean
>>>>>>> cd478e4e

import CGAT.Experiment as E
import CGAT.Pipeline as P
import CGAT.BamTools as BamTools
import CGAT.IOTools as IOTools
import CGAT.Expression as Expression
import CGAT.Bed as Bed

#########################################################################
#########################################################################
#########################################################################


def convertReadsToIntervals(bamfile,
                            bedfile,
                            filtering_quality=None,
                            filtering_dedup=None,
                            filtering_dedup_method='picard'):
    '''convert reads in *bamfile* to *intervals*.

    This method converts read data into intervals for
    counting based methods.

    This method is not appropriated for RNA-Seq.

    Optional steps include:

    * deduplication - remove duplicate reads
    * quality score filtering - remove reads below a certain quality score.
    * paired ended data - merge pairs
    * paired ended data - filter by insert size

    '''
    track = P.snip(bedfile, ".bed.gz")

    is_paired = BamTools.isPaired(bamfile)
    current_file = bamfile
    tmpdir = P.getTempFilename()
    statement = ["mkdir %(tmpdir)s"]
    nfiles = 0

    if filtering_quality > 0:
        next_file = "%(tmpdir)s/bam_%(nfiles)i.bam" % locals()
        statement.append('''samtools view
        -q %(filtering_quality)i -b
        %(current_file)s
        2>> %%(bedfile)s.log
        > %(next_file)s ''' % locals())

        nfiles += 1
        current_file = next_file

    if filtering_dedup is not None:
        # Picard's MarkDuplicates requries an explicit bam file.
        next_file = "%(tmpdir)s/bam_%(nfiles)i.bam" % locals()

        if filtering_dedup_method == 'samtools':
            statement.append('''samtools rmdup - - ''')

        elif filtering_dedup_method == 'picard':
            statement.append('''MarkDuplicates
            INPUT=%(current_file)s
            OUTPUT=%(next_file)s
            ASSUME_SORTED=TRUE
            METRICS_FILE=%(bedfile)s.duplicate_metrics
            REMOVE_DUPLICATES=TRUE
            VALIDATION_STRINGENCY=SILENT
            2>> %%(bedfile)s.log ''' % locals())

        nfiles += 1
        current_file = next_file

    if is_paired:
        statement.append('''cat %(current_file)s
            | python %(scriptsdir)s/bam2bed.py
              --merge-pairs
              --min-insert-size=%(filtering_min_insert_size)i
              --max-insert-size=%(filtering_max_insert_size)i
              --log=%(bedfile)s.log
              -
            | python %(scriptsdir)s/bed2bed.py
              --method=sanitize-genome
              --genome-file=%(genome_dir)s/%(genome)s
              --log=%(bedfile)s.log
            | cut -f 1,2,3,4
            | sort -k1,1 -k2,2n
            | bgzip > %(bedfile)s''')
    else:
        statement.append('''cat %(current_file)s
            | python %(scriptsdir)s/bam2bed.py
              --log=%(bedfile)s.log
              -
            | python %(scriptsdir)s/bed2bed.py
              --method=sanitize-genome
              --genome-file=%(genome_dir)s/%(genome)s
              --log=%(bedfile)s.log
            | cut -f 1,2,3,4
            | sort -k1,1 -k2,2n
            | bgzip > %(bedfile)s''')

    statement.append("tabix -p bed %(bedfile)s")
    statement.append("rm -rf %(tmpdir)s")
    statement = " ; ".join(statement)
    P.run()

    os.unlink(tmpdir)


def countTags(infile, outfile):
    '''count number of pairs in bed-file.'''

    statement = '''zcat %(infile)s
    | python %(scriptsdir)s/bed2stats.py
    --per-contig
    --log=%(outfile)s.log
    >& %(outfile)s'''
    P.run()


def countReadsWithinWindows(bedfile,
                            windowfile,
                            outfile,
                            counting_method="midpoint",
                            jobOptions="-l mem_free=4G"):
    '''count reads given in *tagfile* within intervals in
    *windowfile*.

    Both files need to be :term:`bed` formatted.

    Counting is done using bedtools. The counting method
    can be 'midpoint' or 'nucleotide'.
    '''

    job_options = jobOptions

    if counting_method == "midpoint":
        f = '''| awk '{a = $2+($3-$2)/2;
        printf("%s\\t%i\\t%i\\n", $1, a, a+1)}' '''
    elif counting_method == "nucleotide":
        f = ""
    else:
        raise ValueError("unknown counting method: %s" % counting_method)

    statement = '''
    zcat %(bedfile)s
    %(f)s
    | coverageBed -a stdin -b %(windowfile)s -split
    | sort -k1,1 -k2,2n
    | gzip
    > %(outfile)s
    '''

    P.run()


def aggregateWindowsReadCounts(infiles,
                               outfile,
                               regex="(.*)\..*"):
    '''aggregate several results from coverageBed
    into a single file.

    *regex* is used to extract the track name from the filename.
    The default removes any suffix.

    coverageBed outputs the following columns:
    1 Contig
    2 Start
    3 Stop
    4 Name
    5 The number of features in A that overlapped (by at least one
      base pair) the B interval.
    6 The number of bases in B that had non-zero coverage from features in A.
    7 The length of the entry in B.
    8 The fraction of bases in B that had non-zero coverage from
      features in A.

    For bed: use column 5
    For bed6: use column 7
    For bed12: use column 13

    Windows without any counts will not be output.
    '''

    # get bed format
    bed_columns = Bed.getNumColumns(infiles[0])
    # +1 as awk is 1-based
    column = bed_columns - 4 + 1

    src = " ".join(['''<( zcat %s |
              awk '{printf("%%s:%%i-%%i\\t%%i\\n", $1,$2,$3,$%s );}' ) ''' %
                    (x, column) for x in infiles])
    tmpfile = P.getTempFilename(".")
    statement = '''paste %(src)s > %(tmpfile)s'''
    P.run()

    # build track names
    tracks = [re.search(regex, os.path.basename(x)).groups()[0]
              for x in infiles]

    outf = IOTools.openFile(outfile, "w")
    outf.write("interval_id\t%s\n" % "\t".join(tracks))

    for line in open(tmpfile, "r"):
        data = line[:-1].split("\t")
        genes = list(set([data[x] for x in range(0, len(data), 2)]))
        values = [int(data[x]) for x in range(1, len(data), 2)]
        if sum(values) == 0:
            continue
        assert len(genes) == 1, \
            "paste command failed, wrong number of genes per line: '%s'" % line
        outf.write("%s\t%s\n" % (genes[0], "\t".join(map(str, values))))

    outf.close()

    os.unlink(tmpfile)


#########################################################################
#########################################################################
#########################################################################
def buildDMRStats(infile, outfile, method):
    '''build dmr summary statistics.
    '''
    results = collections.defaultdict(lambda: collections.defaultdict(int))

    status = collections.defaultdict(lambda: collections.defaultdict(int))
    x = 0
    for line in IOTools.iterate(IOTools.openFile(infile)):
        key = (line.treatment_name, line.control_name)
        r, s = results[key], status[key]
        r["tested"] += 1
        s[line.status] += 1

        is_significant = line.significant == "1"
        up = float(line.l2fold) > 0
        down = float(line.l2fold) < 0
        fold2up = float(line.l2fold) > 1
        fold2down = float(line.l2fold) < -1
        fold2 = fold2up or fold2down

        if up:
            r["up"] += 1
        if down:
            r["down"] += 1
        if fold2up:
            r["l2fold_up"] += 1
        if fold2down:
            r["l2fold_down"] += 1

        if is_significant:
            r["significant"] += 1
            if up:
                r["significant_up"] += 1
            if down:
                r["significant_down"] += 1
            if fold2:
                r["fold2"] += 1
            if fold2up:
                r["significant_l2fold_up"] += 1
            if fold2down:
                r["significant_l2fold_down"] += 1

    header1, header2 = set(), set()
    for r in results.values():
        header1.update(r.keys())
    for s in status.values():
        header2.update(s.keys())

    header = ["method", "treatment", "control"]
    header1 = list(sorted(header1))
    header2 = list(sorted(header2))

    outf = IOTools.openFile(outfile, "w")
    outf.write("\t".join(header + header1 + header2) + "\n")

    for treatment, control in results.keys():
        key = (treatment, control)
        r = results[key]
        s = status[key]
        outf.write("%s\t%s\t%s\t" % (method, treatment, control))
        outf.write("\t".join([str(r[x]) for x in header1]) + "\t")
        outf.write("\t".join([str(s[x]) for x in header2]) + "\n")

#########################################################################
#########################################################################
#########################################################################


def buildFDRStats(infile, outfile, method):
    '''compute number of windows called at different FDR.
    '''

    data = pandas.read_csv(IOTools.openFile(infile), sep="\t", index_col=0)

    assert data['treatment_name'][0] == data['treatment_name'][-1]
    assert data['control_name'][0] == data['control_name'][-1]

    treatment_name, control_name = data[
        'treatment_name'][0], data['control_name'][0]

    key = (treatment_name, control_name)
    fdrs = (0.01, 0.05, 0.1, 0.2, 0.3, 0.4, 0.5, 0.6, 0.7, 0.8, 0.9, 1.0)

    for fdr in fdrs:
        print "fdr"
        take = data['qvalue'] <= fdr

        significant = sum(take)
        print significant


def outputAllWindows(infile, outfile):
    '''output all Windows as a bed file with the l2fold change
    as a score.
    '''
    outf = IOTools.openFile(outfile, "w")
    for line in IOTools.iterate(IOTools.openFile(infile)):
        outf.write("\t".join(
            (line.contig, line.start, line.end,
             "%6.4f" % float(line.l2fold))) + "\n")

    outf.close()


def outputRegionsOfInterest(infiles, outfile,
                            max_per_sample=10, sum_per_group=40):
    '''output windows according to various filters.

    The output is a mock analysis similar to a differential expression
    result.

    '''
    job_options = "-l mem_free=64G"

    design_file, counts_file = infiles

    design = Expression.readDesignFile(design_file)

    # remove tracks not included in the design
    design = dict([(x, y) for x, y in design.items() if y.include])
    # define the two groups
    groups = sorted(set([x.group for x in design.values()]))

    # build a filtering statement
    groupA, groupB = groups
    upper_levelA = "max( (%s) ) < %f" % (
        ",".join(
            ["int(r['%s'])" % x for x, y in design.items()
             if y.group == groupA]),
        max_per_sample)

    sum_levelA = "sum( (%s) ) > %f" % (
        ",".join(
            ["int(r['%s'])" % x for x, y in design.items()
             if y.group == groupB]),
        sum_per_group)

    upper_levelB = "max( (%s) ) < %f" % (
        ",".join(
            ["int(r['%s'])" % x for x, y in design.items()
             if y.group == groupB]),
        max_per_sample)

    sum_levelB = "sum( (%s) ) > %f" % (
        ",".join(
            ["int(r['%s'])" % x for x, y in design.items()
             if y.group == groupA]),
        sum_per_group)

    statement = '''
    zcat %(counts_file)s
    | python %(scriptsdir)s/csv_select.py
            --log=%(outfile)s.log
            "(%(upper_levelA)s and %(sum_levelA)s) or
                            (%(upper_levelB)s and %(sum_levelB)s)"
    | python %(scriptsdir)s/runExpression.py
            --log=%(outfile)s.log
            --filename-design=%(design_file)s
            --filename-tags=-
            --method=mock
            --filter-min-counts-per-sample=0
    | gzip
    > %(outfile)s
    '''

    P.run()

#########################################################################
#########################################################################
#########################################################################


def runDE(infiles, outfile, outdir,
          method="deseq",
          spike_file=None):
    '''run DESeq or EdgeR.

    The job is split into smaller sections. The order of the input
    data is randomized in order to avoid any biases due to chromosomes and
    break up local correlations.

    At the end, a new q-value is computed from all results.
    '''

    to_cluster = True

    design_file, counts_file = infiles

    if spike_file is None:
        statement = "zcat %(counts_file)s"
    else:
        statement = '''python %(scriptsdir)s/combine_tables.py
                           --missing-value=0
                           --cat=filename
                           --log=%(outfile)s.log
                           %(counts_file)s %(spike_file)s
              | python %(scriptsdir)s/csv_cut.py
                           --remove filename
                           --log=%(outfile)s.log
        '''

    prefix = os.path.basename(outfile)

    # the post-processing strips away the warning,
    # renames the qvalue column to old_qvalue
    # and adds a new qvalue column after recomputing
    # over all windows.
    statement += '''
              | perl %(scriptsdir)s/randomize_lines.pl -h
              | %(cmd-farm)s
                  --input-header
                  --output-header
                  --split-at-lines=200000
                  --cluster-options="-l mem_free=8G"
                  --log=%(outfile)s.log2
                  --output-pattern=%(outdir)s/%%s
                  --subdirs
              "python %(scriptsdir)s/runExpression.py
              --method=%(method)s
              --filename-tags=-
              --filename-design=%(design_file)s
              --output-filename-pattern=%%DIR%%/%(prefix)s_
              --deseq-fit-type=%(deseq_fit_type)s
              --deseq-dispersion-method=%(deseq_dispersion_method)s
              --deseq-sharing-mode=%(deseq_sharing_mode)s
              --filter-min-counts-per-row=%(tags_filter_min_counts_per_row)i
              --filter-min-counts-per-sample=%(tags_filter_min_counts_per_sample)i
              --filter-percentile-rowsums=%(tags_filter_percentile_rowsums)i
              --log=%(outfile)s.log
              --fdr=%(edger_fdr)f"
              | grep -v "warnings"
              | perl %(scriptsdir)s/regtail.pl ^test_id
              | perl -p -e "s/qvalue/old_qvalue/"
              | python %(scriptsdir)s/table2table.py
              --log=%(outfile)s.log
              --method=fdr
              --column=pvalue
              --fdr-method=BH
              --fdr-add-column=qvalue
              | gzip
              > %(outfile)s '''

    P.run()


def normalizeBed(infile, outfile):
    '''
    Normalize counts in a bed file to total library size.
    Return as a bedGraph format.  Written as a function
    to use P.submit to send to cluster.
    '''

    bed_frame = pandas.read_table(infile,
                                  sep="\t",
                                  compression="gzip",
                                  header=0,
                                  index_col=0)

    # normalize count column by total library size
    # explicitly define numpy array data type
    # otherwise np.log will fail if it hits a python
    # long
    bed_frame = bed_frame.fillna(0.0)
    val_array = np.array(bed_frame.values, dtype=np.int64)
    geom_mean = geoMean(val_array)
    ratio_frame = bed_frame.apply(lambda x: x/geom_mean,
                                  axis=0)
    size_factors = ratio_frame.apply(np.median,
                                     axis=0)
    normalize_frame = bed_frame/size_factors

    normalize_frame.to_csv(outfile, sep="\t", index_label="interval")


def geoMean(array):
    '''
    Generate the geometric mean of a list or array,
    removing all zero-values but retaining total length
    '''
    if isinstance(array, pandas.core.frame.DataFrame):
        array = array.as_matrix()
    else:
        pass
    non_zero = ma.masked_values(array,
                                0)

    log_a = ma.log(non_zero)
    geom_mean = ma.exp(log_a.mean())

    return geom_mean


def enrichmentVsInput(infile, outfile):
    '''
    Calculate the fold enrichment of the test data
    vs. the input data
    '''

    test_frame = pandas.read_table(infile[1],
                                   sep="\t",
                                   compression="gzip",
                                   header=None,
                                   index_col=None)

    input_frame = pandas.read_table(infile[0],
                                    sep="\t",
                                    compression="gzip",
                                    header=None,
                                    index_col=None)
    merge_frame = pandas.merge(test_frame,
                               input_frame,
                               how='left',
                               left_on=[0, 1, 2],
                               right_on=[0, 1, 2])

    foldchange = lambda x: log((x['3_y'] + 1.0)/(x['3_x'] + 1.0), 2)
    merge_frame[4] = merge_frame.apply(foldchange, axis=1)

    out_frame = merge_frame[[0, 1, 2, 4]]
    out_frame.to_csv(outfile,
                     sep="\t",
                     header=None,
                     index=None)


def runMEDIPSQC(infile, outfile):
    '''run MEDIPS QC targets.'''

    # note that the wrapper adds the filename
    # to the output filenames.
    job_options = "-l mem_free=10G"

    statement = """python %(scriptsdir)s/runMEDIPS.py
            --ucsc-genome=%(medips_genome)s
            --treatment=%(infile)s
            --toolset=saturation
            --toolset=coverage
            --toolset=enrichment
            --shift=%(medips_shift)s
            --extend=%(medips_extension)s
            --output-filename-pattern="medips.dir/%%s"
            --log=%(outfile)s.log
            | gzip
            > %(outfile)s
            """
    P.run()


def runMEDIPSDMR(design_file, outfile):
    '''run differential MEDIPS analysis according to
    designfile.
    '''
    job_options = "-l mem_free=30G"

    design = Expression.readDesignFile(design_file)

    # remove data tracks not needed
    design = [(x, y) for x, y in design.items() if y.include]

    # build groups
    groups = set([y.group for x, y in design])

    statements = []
    for pair1, pair2 in itertools.combinations(groups, 2):
        treatment = ["%s.bam" % x for x, y in design if y.group == pair1]
        control = ["%s.bam" % x for x, y in design if y.group == pair2]

        treatment = ",".join(treatment)
        control = ",".join(control)
        # outfile contains directory prefix
        statements.append(
            """python %(scriptsdir)s/runMEDIPS.py
            --ucsc-genome=%(medips_genome)s
            --treatment=%(treatment)s
            --control=%(control)s
            --toolset=dmr
            --shift=%(medips_shift)s
            --extend=%(medips_extension)s
            --output-filename-pattern="%(outfile)s_%(pair1)s_vs_%(pair2)s_%%s"
            --fdr-threshold=%(medips_fdr)f
            --log=%(outfile)s.log
            | gzip
            > %(outfile)s
            """)

    P.run()
<|MERGE_RESOLUTION|>--- conflicted
+++ resolved
@@ -5,12 +5,7 @@
 from math import log
 import numpy as np
 import numpy.ma as ma
-import random
-<<<<<<< HEAD
 import itertools
-=======
-from scipy.stats.mstats import gmean
->>>>>>> cd478e4e
 
 import CGAT.Experiment as E
 import CGAT.Pipeline as P
